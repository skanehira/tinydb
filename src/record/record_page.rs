use super::layout::Layout;
use crate::{file::block::BlockId, record::schema::FieldTypes, tx::transaction::Transaction};
use anyhow::{anyhow, Result};
use std::sync::{Arc, Mutex};

#[derive(Debug, PartialEq, Eq)]
pub enum RecordType {
    Empty,
    Used,
}

impl From<i32> for RecordType {
    fn from(value: i32) -> Self {
        match value {
            0 => RecordType::Empty,
            1 => RecordType::Used,
            _ => panic!("invalid record type"),
        }
    }
}

impl From<RecordType> for i32 {
    fn from(val: RecordType) -> Self {
        match val {
            RecordType::Empty => 0,
            RecordType::Used => 1,
        }
    }
}

/// RecordPage はスロットの集まりで構成される
/// スロットはレコードを保持していて、1スロット:1レコードの関係
/// ファイル・ブロック・スロット・レコードの関係性は以下のとおり
///
/// ```text
///                                              file
/// ┏━━━━━━━━━━━━━━━━━━━━━━━━━━━━━━━━━━━━━━━━━━━━━┻━━━━━━━━━━━━━━━━━━━━━━━━━━━━━━━━━━━━━━━━━━━━━━━━━━━━━┓
///                                   block                                             other bloks
/// ┏━━━━━━━━━━━━━━━━━━━━━━━━━━━━━━━━━━━┻━━━━━━━━━━━━━━━━━━━━━━━━━━━━━━━━━━━━━━━┳━━━━━━━━━━━┻━━━━━━━━━━━┓
///                        slot                                 other slots
/// ┏━━━━━━━━━━━━━━━━━━━━━━━━┻━━━━━━━━━━━━━━━━━━━━━━━━━━┳━━━━━━━━━━━┻━━━━━━━━━━━┓
///                                record
///                 ┏━━━━━━━━━━━━━━━━━┻━━━━━━━━━━━━━━━━━┓
/// ┌───┬───┬───┬───┬───┬───┬───┬───┬───┬───┬───┬───┬───┬───┬───┬───┬───┬───┬───┬───┬───┬───┬───┬───┬───┐
/// │ 1 │ 0 │ 0 │ 0 │ 6 │ 0 │ 0 │ 0 │ h │ e │ l │ l │ o │...│...│...│...│...│...│...│...│...│...│...│...│
/// └───┴───┴───┴───┴───┴───┴───┴───┴───┴───┴───┴───┴───┴───┴───┴───┴───┴───┴───┴───┴───┴───┴───┴───┴───┘
/// ┗━━━━━━━┳━━━━━━━┻━━━━━━━┳━━━━━━━┻━━━━━━━━━┳━━━━━━━━━┛
///    record type       integer         varchar(5)
/// (0: emtpy, 1: used)
/// ```
pub struct RecordPage {
    tx: Arc<Mutex<Transaction>>,
    pub block: BlockId,
    pub layout: Arc<Layout>,
}

impl RecordPage {
    pub fn new(tx: Arc<Mutex<Transaction>>, block: BlockId, layout: Arc<Layout>) -> Self {
        tx.lock().unwrap().pin(&block);
        Self { tx, block, layout }
    }

    /// get_int は指定したスロットにあるフィールドの値を取得する
<<<<<<< HEAD
=======
    /// フィールドの位置はスロットのオフセット + フィールドのオフセットで求める
>>>>>>> 720a5219
    pub fn get_int(&self, slot: i32, field_name: &str) -> Result<i32> {
        let field_pos = self.offset(slot)
            + self
                .layout
                .offset(field_name)
                .ok_or_else(|| anyhow!("field offset not found"))?;
        Ok(self.tx.lock().unwrap().get_int(&self.block, field_pos))
    }

    pub fn get_string(&self, slot: i32, field_name: &str) -> Result<String> {
        let field_pos = self.offset(slot)
            + self
                .layout
                .offset(field_name)
                .ok_or_else(|| anyhow!("field offset not found"))?;
        Ok(self.tx.lock().unwrap().get_string(&self.block, field_pos))
    }

    pub fn set_int(&mut self, slot: i32, field_name: &str, value: i32) -> Result<()> {
        let field_pos = self.offset(slot)
            + self
                .layout
                .offset(field_name)
                .ok_or_else(|| anyhow!("field offset not found"))
                .unwrap();
        self.tx
            .lock()
            .unwrap()
            .set_int(&self.block, field_pos, value, true)
    }

    pub fn set_string(&mut self, slot: i32, field_name: &str, value: String) -> Result<()> {
        let field_pos = self.offset(slot)
            + self
                .layout
                .offset(field_name)
                .ok_or_else(|| anyhow!("field offset not found"))?;
        self.tx
            .lock()
            .unwrap()
            .set_string(&self.block, field_pos, value, true)
    }

    pub fn delete(&mut self, slot: i32) -> Result<()> {
        self.set_record_type(slot, RecordType::Empty)
    }

    /// format はレコードページを初期化する
    /// 具体的に以下の処理をする
    ///   - レコードタイプを Empty にする
    ///   - 各フィールドを初期値で埋める
    ///     - Integer の場合は 0
    ///     - Varchar の場合は空文字
    pub fn format(&mut self) -> Result<()> {
        let mut slot = 0;
        while self.is_valid_slot(slot) {
            let mut tx = self.tx.lock().unwrap();
            tx.set_int(
                &self.block,
                self.offset(slot),
                RecordType::Empty.into(),
                false,
            )?;

            let schema = &self.layout.schema.lock().unwrap();
            for field_name in &schema.fields {
                // ブロックにあるスロットのオフセット + フィールドのオフセット = フィールドの位置
                // フィールドのオフセット自体は変わらないが、ブロックにあるスロットの断片化を防ぐためスロットの位置が調整されることがあるため
                // スロットのオフセットは変わることがある
                let field_pos = self.offset(slot)
                    + self
                        .layout
                        .offset(field_name)
                        .ok_or_else(|| anyhow!("field offset not found"))?;
                let field_type = schema
                    .r#type(field_name)
                    .ok_or_else(|| anyhow!("field type not found"))?;
                match field_type.into() {
                    FieldTypes::Integer => {
                        tx.set_int(&self.block, field_pos, 0, false)?;
                    }
                    FieldTypes::Varchar => {
                        tx.set_string(&self.block, field_pos, "".into(), false)?;
                    }
                }
            }
            slot += 1;
        }
        Ok(())
    }

    /// next_after は次の使われているスロット番号を返す
    pub fn next_after(&self, slot: i32) -> i32 {
        self.search_after(slot, RecordType::Used)
    }

    /// insert_after は指定したスロットのあとに新しい空きスロットを検索して
    /// 利用中に変更して、そのスロット番号を返す
    /// 空きスロットがない場合は -1 を返す
    pub fn insert_after(&mut self, slot: i32) -> Result<i32> {
        let new_slot = self.search_after(slot, RecordType::Empty);
        if new_slot >= 0 {
            self.set_record_type(new_slot, RecordType::Used)?;
        }
        Ok(new_slot)
    }

    /// set_record_type は指定したスロットのレコードタイプを変更する
    fn set_record_type(&self, slot: i32, record_type: RecordType) -> Result<()> {
        let offset = self.offset(slot);
        let mut tx = self.tx.lock().unwrap();
        tx.set_int(&self.block, offset, record_type.into(), true)
    }

    /// search_after は指定したスロットの次のスロットから指定したレコードタイプのスロットを検索して
    /// スロット番号を返す
    /// 見つからない場合は -1 を返す
    fn search_after(&self, slot: i32, record_type: RecordType) -> i32 {
        let mut slot = slot + 1;
        while self.is_valid_slot(slot) {
            if self.get_record_type(&self.block, slot) == record_type {
                return slot;
            }
            slot += 1;
        }
        -1
    }

    /// get_record_type は指定したスロットのレコードタイプを返す
    fn get_record_type(&self, block: &BlockId, slot: i32) -> RecordType {
        let offset = self.offset(slot);
        let mut tx = self.tx.lock().unwrap();
        tx.get_int(block, offset).into()
    }

    /// is_valid_slot は指定したスロットが有効かどうかを返す
    /// 有効なスロットとは、スロットの位置がブロックの範囲内に収まっているかどうか
    pub fn is_valid_slot(&self, slot: i32) -> bool {
        self.offset(slot + 1) <= self.tx.lock().unwrap().block_size()
    }

    /// offset は指定したスロットのオフセットを返す
    /// オフセットはブロックの先頭からの位置を表す
    pub fn offset(&self, slot: i32) -> i32 {
        self.layout.slot_size * slot
    }
}

#[cfg(test)]
mod tests {
    use super::*;
    use crate::{
        buffer::buffer_manager::BufferManager, file::file_manager::FileManager,
        log::log_manager::LogManager, record::schema::Schema,
        tx::concurrency::lock_table::LockTable, LOG_FILE,
    };
    use std::{path::Path, sync::Condvar};
    use tempfile::tempdir;

    fn new_transaction(db_dir: &Path) -> Arc<Mutex<Transaction>> {
        let block_size = 128;
        let file_manager = Arc::new(Mutex::new(FileManager::new(db_dir, block_size).unwrap()));
        let log_manager = Arc::new(Mutex::new(
            LogManager::new(file_manager.clone(), LOG_FILE.into()).unwrap(),
        ));
        let buffer_manager = Arc::new(Mutex::new(BufferManager::new(
            file_manager.clone(),
            log_manager.clone(),
            10,
        )));
        let lock_table = Arc::new((Mutex::new(LockTable::default()), Condvar::new()));

        let tx = Transaction::new(file_manager, log_manager, buffer_manager, lock_table).unwrap();

        Arc::new(Mutex::new(tx))
    }

    #[test]
    fn should_can_format() {
        let mut schema = Schema::default();
        schema.add_int_field("id".into());
        schema.add_string_field("name".into(), 8);
        let schema = Arc::new(Mutex::new(schema));
        let layout = Arc::new(Layout::try_from_schema(schema.clone()).unwrap());

        // 4bytes: record type
        // 4bytes: id
        // 8bytes: name
        assert_eq!(layout.slot_size, 16);

        let db_dir = tempdir().unwrap();
        let tx = new_transaction(db_dir.path());
        let block = BlockId::new("testfile".into(), 0);
        let mut rp = RecordPage::new(tx.clone(), block, layout);

        rp.format().unwrap();

        let slot = 0;
        assert_eq!(rp.get_int(slot, "id").unwrap(), 0);
        assert_eq!(rp.get_string(slot, "name").unwrap(), "");
    }

    #[test]
    fn should_can_set_record_date() {
        let mut schema = Schema::default();
        schema.add_int_field("id".into());
        schema.add_string_field("name".into(), 8);
        let schema = Arc::new(Mutex::new(schema));
        let layout = Arc::new(Layout::try_from_schema(schema.clone()).unwrap());

        let db_dir = tempdir().unwrap();
        let tx = new_transaction(db_dir.path());
        let block = BlockId::new("testfile".into(), 0);
        let mut rp = RecordPage::new(tx.clone(), block, layout);

        rp.format().unwrap();

        let slot = 0;
        rp.set_int(slot, "id", 1).unwrap();
        rp.set_string(slot, "name", "hello".into()).unwrap();

        assert_eq!(rp.get_int(slot, "id").unwrap(), 1);
        assert_eq!(rp.get_string(slot, "name").unwrap(), "hello");
    }

    #[test]
    fn should_can_delete() {
        let mut schema = Schema::default();
        schema.add_int_field("id".into());
        schema.add_string_field("name".into(), 8);
        let schema = Arc::new(Mutex::new(schema));
        let layout = Arc::new(Layout::try_from_schema(schema.clone()).unwrap());

        let db_dir = tempdir().unwrap();
        let tx = new_transaction(db_dir.path());
        let block = BlockId::new("testfile".into(), 0);
        let mut rp = RecordPage::new(tx.clone(), block.clone(), layout);

        rp.format().unwrap();

        let slot = 0;
        rp.set_int(slot, "id", 1).unwrap();
        rp.set_string(slot, "name", "hello".into()).unwrap();

        rp.delete(slot).unwrap();

        assert_eq!(rp.get_record_type(&block, slot), RecordType::Empty);
    }
}<|MERGE_RESOLUTION|>--- conflicted
+++ resolved
@@ -61,10 +61,7 @@
     }
 
     /// get_int は指定したスロットにあるフィールドの値を取得する
-<<<<<<< HEAD
-=======
     /// フィールドの位置はスロットのオフセット + フィールドのオフセットで求める
->>>>>>> 720a5219
     pub fn get_int(&self, slot: i32, field_name: &str) -> Result<i32> {
         let field_pos = self.offset(slot)
             + self
